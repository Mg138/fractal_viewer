--- conflicted
+++ resolved
@@ -1,10 +1,6 @@
 [package]
 name = "fractal_viewer"
-<<<<<<< HEAD
 version = "0.4.0"
-=======
-version = "0.3.8"
->>>>>>> fca319dd
 edition = "2021"
 description = "Cross-platform GPU-accelerated viewer for the Mandelbrot set and related fractals"
 repository = "https://github.com/arthomnix/fractal_viewer"
@@ -21,35 +17,13 @@
 [lib]
 crate-type = ["cdylib", "rlib"]
 
-<<<<<<< HEAD
-[dependencies]
-cfg-if = "1"
-winit = "0.28.6"
-env_logger = "0.10"
-log = "0.4"
-wgpu = "0.16.3"
-naga = { version = "0.13.0", features = [ "wgsl-in", "validate" ] }
-pollster = "0.3.0"
-bytemuck = { version = "1.12", features = [ "derive" ] }
-egui = "0.22.0"
-egui-wgpu = "0.22.0"
-instant = "0.1"
-bincode = "1.3"
-serde = { version = "1.0", features = [ "derive" ] }
-base64 = "0.21.2"
-=======
-# See more keys and their definitions at https://doc.rust-lang.org/cargo/reference/manifest.html
-
-[features]
-webgl = [ "wgpu/webgl" ]
-
 [dependencies]
 cfg-if = "1"
 winit = "0.28"
 env_logger = "0.10"
 log = "0.4"
 wgpu = "0.16"
-naga = { version = "0.13", features = [ "wgsl-in" ] }
+naga = { version = "0.13", features = [ "wgsl-in", "validate" ] }
 pollster = "0.3"
 bytemuck = { version = "1.12", features = [ "derive" ] }
 egui = "0.22"
@@ -58,32 +32,18 @@
 bincode = "1.3"
 serde = { version = "1.0", features = [ "derive" ] }
 base64 = "0.21"
->>>>>>> fca319dd
 url = "2.3"
 
 [target.'cfg(not(target_arch = "wasm32"))'.dependencies]
 arboard = { version = "3.1", features = [ "wayland-data-control" ] }
-<<<<<<< HEAD
-egui-winit = { version = "0.22.0", features = [ "links" ] }
-
-[target.'cfg(target_arch = "wasm32")'.dependencies]
-console_error_panic_hook = "0.1"
-console_log = "1.0.0"
-wgpu = "0.16.3"
-wasm-bindgen = "0.2"
-wasm-bindgen-futures = "0.4"
-web-sys = { version = "0.3", features = [ "Document", "Window", "Element", "Clipboard", "Navigator", "Location", "Screen", "ClipboardEvent", "DataTransfer" ] }
-getrandom = { version = "0.2.7", features = [ "js" ] }
-egui-winit = { version = "0.22.0", default-features = false, features = [ "links" ] }
-=======
 egui-winit = "0.22"
 
 [target.'cfg(target_arch = "wasm32")'.dependencies]
 console_error_panic_hook = "0.1"
 console_log = "1.0"
+wgpu = "0.16"
 wasm-bindgen = "0.2"
 wasm-bindgen-futures = "0.4"
-web-sys = { version = "0.3", features = [ "Document", "Window", "Element", "Clipboard", "ClipboardEvent", "DataTransfer", "Navigator", "Location" ] }
-getrandom = { version = "0.2.7", features = [ "js" ] }
-egui-winit = { version = "0.22", default-features = false, features = [ "links" ] }
->>>>>>> fca319dd
+web-sys = { version = "0.3", features = [ "Document", "Window", "Element", "Clipboard", "ClipboardEvent", "DataTransfer", "Navigator", "Location", "Screen" ] }
+getrandom = { version = "0.2", features = [ "js" ] }
+egui-winit = { version = "0.22", default-features = false, features = [ "links" ] }